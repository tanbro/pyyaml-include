# -*- coding: utf-8 -*-

"""
Include YAML files within YAML
"""

import os.path
import re
from glob import iglob
from typing import Optional, Pattern, Sequence, Tuple, Type

import yaml

from .readers import Reader, get_reader_class_by_name, get_reader_class_by_path

__all__ = ["YamlIncludeConstructor"]


WILDCARDS_REGEX = re.compile(r"^.*(\*|\?|\[!?.+]).*$")


class YamlIncludeException(Exception):
    pass


class YamlIncludeFileTypeException(YamlIncludeException, TypeError):
    pass


class YamlIncludeLibYamlException(YamlIncludeException, ValueError):
    pass


def override_compose_document(self):
    self.get_event()
    node = self.compose_node(None, None)
    self.get_event()
    return node


class YamlIncludeConstructor:
    """The `include constructor` for PyYAML Loaders

    Call :meth:`add_to_loader_class` or :meth:`yaml.Loader.add_constructor` to add it into loader.

    In YAML files, use ``!include`` to load other YAML files as below::

        !include [dir/**/*.yml, true]

    or::

        !include {pathname: dir/abc.yml, encoding: utf-8}

    or::

        !include {pathname: dir/abc.yml, default: []}

    """

    DEFAULT_ENCODING = "utf-8"
    DEFAULT_TAG_NAME = "!include"

    def __init__(
<<<<<<< HEAD
            self,
            base_dir: str = '',
            encoding: str = '',
            reader_map: Optional[Sequence[Tuple[Pattern, Reader]]] = None,
            relative: bool = False,
            persist_anchors: Optional[bool] = False,
=======
        self,
        base_dir: str = "",
        encoding: str = "",
        reader_map: Optional[Sequence[Tuple[Pattern, Reader]]] = None,
        relative: bool = False,
>>>>>>> 93e3f692
    ):
        """
        :param str base_dir: Base directory where search including YAML files

            :default: ``""``:  include YAML files from current working directory.

        :param str encoding: Encoding of the YAML files

            :default: ``""``:  Not specified

        :param Collection reader_map: A collection of `(path-pattern, reader-class)` tuple

            :default: ``None``: :data:`readers.READER_TABLE` is the default readers map

        :param bool relative: Use the yaml files location for relative includes

            :default: ``False``:  include YAML files from current working directory.

        :param bool persist_anchors: Pass anchors to included yaml files

            :default: ``False``:  do not pass anchors to included files

        """
        self._base_dir = base_dir
        self._encoding = encoding
        self._reader_map = reader_map
        self._relative = relative
        self._persist_anchors = persist_anchors

    def __call__(self, loader, node):
        args = []
        kwargs = {}
        if isinstance(node, yaml.nodes.ScalarNode):
            args = [loader.construct_scalar(node)]
        elif isinstance(node, yaml.nodes.SequenceNode):
            args = loader.construct_sequence(node)
        elif isinstance(node, yaml.nodes.MappingNode):
            kwargs = loader.construct_mapping(node)
        else:
            raise TypeError(f"Un-supported YAML node {node!r}")
        return self.load(loader, *args, **kwargs)

    @property
    def base_dir(self) -> str:
        """Base directory where search including YAML files

        :rtype: str
        """
        return self._base_dir

    @base_dir.setter
    def base_dir(self, value: str):
        self._base_dir = value

    @property
    def encoding(self) -> str:
        """Encoding of the YAML files

        :rtype: str
        """
        return self._encoding

    @encoding.setter
    def encoding(self, value: str):
        self._encoding = value

    __notfound_default__ = object()

    def load(
        self,
        loader,
        pathname: str,
        recursive: bool = False,
        encoding: str = "",
        default=__notfound_default__,
        reader: str = "",
    ):
        """Once add the constructor to PyYAML loader class,
        the loader will invoke this function to include other YAML files when parsing a ``"!include"`` tag.

        :param loader: Instance of PyYAML's loader class
        :param str pathname: pathname can be either absolute (like `/usr/src/Python-1.5/*.yml`)
            or relative (like `../../Tools/*/*.yml`), and can contain shell-style wildcards

        :param bool recursive: If recursive is true, the pattern ``"**"`` will match any files and zero
            or more directories and subdirectories.
            If the pattern is followed by an os.sep, only directories and subdirectories match.

            .. note:: Using the ``"**"`` pattern in large directory trees may consume an inordinate amount of time.

        :param str encoding: YAML file encoding

            :default: ``None``: Attribute :attr:`encoding` or constant :attr:`DEFAULT_ENCODING` will be used to open it

        :param default: When specified, the string will be parsed as YAML then returned if file `pathname` not exists

            .. attention::

                The argument will be parsed to ``string`` by PyYAML!

        :param str reader: name of the reader for loading files

            it's typically one of:

            - `ini`
            - `json`
            - `yaml`
            - `toml`
            - `txt`

            if not specified, reader would be decided by `reader_map` parameter passed in constructor

        :return: included YAML file, in Python data type

        .. warning:: It's called by :mod:`yaml`. Do NOT call it yourself.
        """
        if not encoding:
            encoding = self._encoding or self.DEFAULT_ENCODING
        if self._base_dir:
            pathname = os.path.join(self._base_dir, pathname)
        elif self._relative:
            if loader.__module__ == "yaml.cyaml":
                raise YamlIncludeLibYamlException(
                    "Relative import not supported for libyaml based loaders, please set the `base_dir` manually"
                )
            loader_name = loader.name  # dirty hack to enable mocking
            if loader_name in ["<unicode string>", "<byte string>", "<file>"]:
                raise YamlIncludeFileTypeException(
                    f"Relative include only supported for regular files, got {loader.name} instead."
                )
            pathname = os.path.join(os.path.dirname(loader.name), pathname)
        reader_clz = None
        if reader:
            reader_clz = get_reader_class_by_name(reader)
        if re.match(WILDCARDS_REGEX, pathname):
            result = []
            iterable = iglob(pathname, recursive=recursive)
            for path in filter(os.path.isfile, iterable):
                if reader_clz:
                    result.append(reader_clz(path, encoding=encoding, loader=loader, persist_anchors=self._persist_anchors)())
                else:
                    result.append(self._read_file(path, loader, encoding))
            return result
        try:
            if reader_clz:
                return reader_clz(pathname, encoding=encoding, loader=loader, persist_anchors=self._persist_anchors)()
            return self._read_file(pathname, loader, encoding)
        except FileNotFoundError:
            if default != self.__notfound_default__:
                return default
            raise

    def _read_file(self, path, loader, encoding):
        reader_clz = get_reader_class_by_path(path, self._reader_map)
        reader_obj = reader_clz(path, encoding=encoding, loader=loader, persist_anchors=self._persist_anchors)
        return reader_obj()

    @classmethod
    def add_to_loader_class(cls, loader_class: Optional[Type] = None, tag: Optional[str] = None, **kwargs):
        """
        Create an instance of the constructor, and add it to the YAML `Loader` class

        :param loader_class: The `Loader` **class** add constructor to.

            .. attention:: This parameter **SHOULD** be a **class type**, **NOT** an object.

            It's one of followings:

                - :class:`yaml.BaseLoader`
                - :class:`yaml.UnSafeLoader`
                - :class:`yaml.SafeLoader`
                - :class:`yaml.Loader`
                - :class:`yaml.FullLoader`
                - :class:`yaml.CBaseLoader`
                - :class:`yaml.CUnSafeLoader`
                - :class:`yaml.CSafeLoader`
                - :class:`yaml.CLoader`
                - :class:`yaml.CFullLoader`

            :default: ``None``:

                - When :mod:`pyyaml` `3.*`: it's :class:`yaml.Loader`
                - When :mod:`pyyaml` `5.*`: it's :class:`yaml.FullLoader`

        :param str tag: Tag's name of the include constructor.

          :default: ``""``: Use :attr:`DEFAULT_TAG_NAME` as tag name.

        :param kwargs: Arguments passed to construct function

        :return: New created object
        :rtype: YamlIncludeConstructor
        """
        if tag is None:
            tag = ""
        tag = tag.strip()
        if not tag:
            tag = cls.DEFAULT_TAG_NAME
        if not tag.startswith("!"):
            raise ValueError('`tag` argument should start with character "!"')
        instance = cls(**kwargs)
        if instance._persist_anchors:
            loader_class.compose_document = override_compose_document
        yaml.add_constructor(tag, instance, loader_class)
        return instance<|MERGE_RESOLUTION|>--- conflicted
+++ resolved
@@ -61,20 +61,12 @@
     DEFAULT_TAG_NAME = "!include"
 
     def __init__(
-<<<<<<< HEAD
             self,
             base_dir: str = '',
             encoding: str = '',
             reader_map: Optional[Sequence[Tuple[Pattern, Reader]]] = None,
             relative: bool = False,
             persist_anchors: Optional[bool] = False,
-=======
-        self,
-        base_dir: str = "",
-        encoding: str = "",
-        reader_map: Optional[Sequence[Tuple[Pattern, Reader]]] = None,
-        relative: bool = False,
->>>>>>> 93e3f692
     ):
         """
         :param str base_dir: Base directory where search including YAML files
